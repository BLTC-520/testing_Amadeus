from amadeus.namespaces._reference_data import ReferenceData
from amadeus.namespaces._travel import Travel
from amadeus.namespaces._shopping import Shopping
from amadeus.namespaces._e_reputation import EReputation
<<<<<<< HEAD
from amadeus.namespaces._media import Media
=======
from amadeus.namespaces._airport import Airport
>>>>>>> 8cdf6e87


class Core(object):
    def __init__(self):
        self.reference_data = ReferenceData(self)
        self.travel = Travel(self)
        self.shopping = Shopping(self)
        self.e_reputation = EReputation(self)
<<<<<<< HEAD
        self.media = Media(self)
=======
        self.airport = Airport(self)
>>>>>>> 8cdf6e87
<|MERGE_RESOLUTION|>--- conflicted
+++ resolved
@@ -2,11 +2,8 @@
 from amadeus.namespaces._travel import Travel
 from amadeus.namespaces._shopping import Shopping
 from amadeus.namespaces._e_reputation import EReputation
-<<<<<<< HEAD
+from amadeus.namespaces._airport import Airport
 from amadeus.namespaces._media import Media
-=======
-from amadeus.namespaces._airport import Airport
->>>>>>> 8cdf6e87
 
 
 class Core(object):
@@ -15,8 +12,5 @@
         self.travel = Travel(self)
         self.shopping = Shopping(self)
         self.e_reputation = EReputation(self)
-<<<<<<< HEAD
-        self.media = Media(self)
-=======
         self.airport = Airport(self)
->>>>>>> 8cdf6e87
+        self.media = Media(self)